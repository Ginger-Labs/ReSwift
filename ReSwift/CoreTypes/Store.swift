//
//  MainStore.swift
//  SwiftFlow
//
//  Created by Benjamin Encz on 11/11/15.
//  Copyright © 2015 DigiTales. All rights reserved.
//

import Foundation

/**
 This class is the default implementation of the `Store` protocol. You will use this store in most
 of your applications. You shouldn't need to implement your own store.
 You initialize the store with a reducer and an initial application state. If your app has multiple
 reducers you can combine them by initializng a `MainReducer` with all of your reducers as an
 argument.
 */
public class Store<State: StateType>: StoreType {

    // TODO: Setter should not be public; need way for store enhancers to modify appState anyway

    /*private (set)*/ public var state: State! {
        didSet {
            subscribers.forEach { $0._newState(state) }
        }
    }

    public var dispatchFunction: DispatchFunction!

    private var reducer: AnyReducer
    var subscribers: [AnyStoreSubscriber] = []
    private var isDispatching = false

    public required convenience init(reducer: AnyReducer, state: State?) {
        self.init(reducer: reducer, state: state, middleware: [])
    }

    public required init(reducer: AnyReducer, state: State?, middleware: [Middleware]) {
        self.reducer = reducer

        // Wrap the dispatch function with all middlewares
<<<<<<< HEAD
        self.dispatchFunction = middleware.reverse().reduce(_defaultDispatch) {
            dispatchFunction, middleware in
            return middleware(self.dispatch, { self.state })(dispatchFunction)
=======
        self.dispatchFunction = middleware.reverse().reduce(self._defaultDispatch) {
            [weak self] dispatchFunction, middleware in
                let getState = { self?.state }
                return middleware(self?.dispatch, getState)(dispatchFunction)
>>>>>>> bb8cd079
        }

        if let state = state {
            self.state = state
        } else {
            dispatch(SwiftFlowInit())
        }
    }

    public func subscribe(subscriber: AnyStoreSubscriber) {
        if subscribers.contains({ $0 === subscriber }) {
            print("Store subscriber is already added, ignoring.")
            return
        }

        subscribers.append(subscriber)

        if let state = self.state {
            subscriber._newState(state)
        }
    }

    public func unsubscribe(subscriber: AnyStoreSubscriber) {
        if let index = subscribers.indexOf({ return $0 === subscriber }) {
            subscribers.removeAtIndex(index)
        }
    }

    public func _defaultDispatch(action: Action) -> Any {
        if isDispatching {
            // Use Obj-C exception since throwing of exceptions can be verified through tests
            NSException.raise("SwiftFlow:IllegalDispatchFromReducer", format: "Reducers may not " +
                "dispatch actions.", arguments: getVaList(["nil"]))
        }

        isDispatching = true
        let newState = reducer._handleAction(action, state: state) as! State
        isDispatching = false

        state = newState

        return action
    }

    public func dispatch(action: Action) -> Any {
        return dispatch(action, callback: nil)
    }

    public func dispatch(actionCreatorProvider: ActionCreator) -> Any {
        return dispatch(actionCreatorProvider, callback: nil)
    }

    public func dispatch(asyncActionCreatorProvider: AsyncActionCreator) {
        dispatch(asyncActionCreatorProvider, callback: nil)
    }

    public func dispatch(action: Action, callback: DispatchCallback?) -> Any {
        let returnValue = dispatchFunction(action)
        callback?(state)

        return returnValue
    }

    public func dispatch(actionCreatorProvider: ActionCreator, callback: DispatchCallback?) -> Any {
        let action = actionCreatorProvider(state: state, store: self)
        if let action = action {
            dispatch(action, callback: callback)
        }

        return action
    }

    public func dispatch(actionCreatorProvider: AsyncActionCreator, callback: DispatchCallback?) {
        actionCreatorProvider(state: state, store: self) { actionProvider in
            let action = actionProvider(state: self.state, store: self)
            if let action = action {
                self.dispatch(action, callback: callback)
            }
        }
    }

    public typealias DispatchCallback = (State) -> Void

    public typealias ActionCreator = (state: State, store: Store) -> Action?

    public typealias AsyncActionCreator = (state: State, store: Store,
        actionCreatorCallback: ActionCreator -> Void) -> Void
}<|MERGE_RESOLUTION|>--- conflicted
+++ resolved
@@ -39,16 +39,10 @@
         self.reducer = reducer
 
         // Wrap the dispatch function with all middlewares
-<<<<<<< HEAD
         self.dispatchFunction = middleware.reverse().reduce(_defaultDispatch) {
-            dispatchFunction, middleware in
-            return middleware(self.dispatch, { self.state })(dispatchFunction)
-=======
-        self.dispatchFunction = middleware.reverse().reduce(self._defaultDispatch) {
             [weak self] dispatchFunction, middleware in
                 let getState = { self?.state }
                 return middleware(self?.dispatch, getState)(dispatchFunction)
->>>>>>> bb8cd079
         }
 
         if let state = state {

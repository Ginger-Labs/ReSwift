--- conflicted
+++ resolved
@@ -176,7 +176,6 @@
         XCTAssertEqual(subscriber.newStateCallCount, 1)
     }
 
-<<<<<<< HEAD
     /**
      It avoids default skipRepeats when custom skipRepeats is implemented.
      */
@@ -205,7 +204,8 @@
         XCTAssertEqual(subscriber.newStateCallCount, 2)
         XCTAssertEqual(customEquatableCount, 0)
         XCTAssertEqual(customSkipCount, 1)
-=======
+    }
+
     func testPassesOnDuplicateStateUpdatesInCustomizedStore() {
         let reducer = TestValueStringReducer()
         let state = TestStringAppState()
@@ -258,7 +258,6 @@
 
         XCTAssertEqual(subscriber.receivedValue.value, 5)
         XCTAssertEqual(subscriber.newStateCallCount, 1)
->>>>>>> 0d0308ce
     }
 }
 
